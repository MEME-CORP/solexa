import logging
import asyncio
import time
from decimal import Decimal
from typing import Optional, List, Tuple, Dict
from datetime import datetime, timedelta
from src.wallet_manager import WalletManager
from src.config import Config
from src.announcement_broadcaster import AnnouncementBroadcaster
from src.memory_processor import MemoryProcessor
import sys
import json
from pathlib import Path
from src.prompts import load_style_prompts
from src.creativity_manager import CreativityManager
from src.ai_announcements import AIAnnouncements

logging.basicConfig(level=logging.INFO)
logger = logging.getLogger('ATOManager')

class ATOManager:
    def __init__(self):
        """Initialize ATO Manager"""
        # Add system prompt loading
        self.system_prompts = load_style_prompts()
        if not self.system_prompts or 'style1' not in self.system_prompts:
            logger.error("Failed to load system prompt")
            raise ValueError("System prompt configuration missing")
            
        self.system_prompt = self.system_prompts['style1']
        
        # Initialize AI announcements
        self.ai_announcements = AIAnnouncements()
        
        self.wallet_manager = WalletManager()
        self.broadcaster = AnnouncementBroadcaster()
        self.memory_processor = MemoryProcessor()
        self._agent_wallet = None
        self._token_mint = Config.TOKEN_MINT_ADDRESS
        self._current_milestone_index = 0
        self._max_retries = 3
        self._retry_delay = 2
        
        # Initial milestones up to 1M
        self._base_milestones = [
            (Decimal('75000'), Decimal('0.00000001'), Decimal('0.00001')),  # (mc, burn%, sol_buyback)
            (Decimal('150000'), Decimal('0.5'), Decimal('0.4')),
            (Decimal('300000'), Decimal('0.5'), Decimal('0.8')),
            (Decimal('600000'), Decimal('0.5'), Decimal('1.0')),
            (Decimal('1000000'), Decimal('0.5'), Decimal('1.5'))  # Special case - split burn
        ]
        
        # Generate extended milestones beyond 1M
        self._milestones = self._generate_extended_milestones()
        
        self._total_supply = Decimal('1000000000')  # 1 billion tokens
        
        # Add announcement tracking
        self._announcements_file = Path("data/announcements.json")
        self._announcements_file.parent.mkdir(parents=True, exist_ok=True)
        self._announcement_history = self._load_announcement_history()
        
        self.creativity_manager = CreativityManager()
        self.narrative = {}

    def _generate_extended_milestones(self) -> List[Tuple[Decimal, Decimal, Decimal]]:
        """Generate all milestones including beyond 1M"""
        milestones = self._base_milestones.copy()
        
        current_mc = Decimal('1000000')
        current_buyback = Decimal('1.5')
        
        while current_mc <= Decimal('10000000'):
            current_mc *= 2
            current_buyback += Decimal('0.5')
            milestones.append((current_mc, Decimal('0.5'), current_buyback))
            
        # Add milestones beyond 10M
        while current_mc <= Decimal('100000000'):  # Cap at 100M for now
            current_mc *= 2
            current_buyback += Decimal('0.5')
            milestones.append((current_mc, Decimal('0.5'), current_buyback))
            
        return milestones

    async def initialize(self):
        """Initialize agent wallet and start monitoring"""
        try:
            # Check if we already have wallet credentials
            existing_credentials = self.wallet_manager.get_wallet_credentials()
            if existing_credentials and existing_credentials.get('public_key'):
                logger.info("Using existing wallet credentials")
                self._agent_wallet = existing_credentials['public_key']
                
                # Only post wallet announcement if it hasn't been done before
                if not self._announcement_history.get('wallet_announced', False):
                    self._post_wallet_announcement()
                    # Update history to mark wallet as announced
                    self._announcement_history['wallet_announced'] = True
                    self._save_announcement_history()
                else:
                    logger.info("Wallet announcement already made, skipping...")
                
                # Start token monitoring
                await self._start_token_monitoring()
                return True
            
            # If no existing credentials, generate new wallet
            success, wallet_data = self.wallet_manager.generate_new_wallet()
            if not success:
                logger.error("Failed to generate agent wallet")
                return False
            
            # Store the credentials properly
            if not self.wallet_manager.set_wallet_credentials(
                public_key=wallet_data['publicKey'],
                private_key=wallet_data['privateKey'],
                secret_key=wallet_data['privateKey']  # Using private key as secret key
            ):
                logger.error("Failed to store wallet credentials")
                return False
            
            self._agent_wallet = wallet_data['publicKey']
            
            # Post initial wallet announcement and mark as announced
            self._post_wallet_announcement()
            self._announcement_history['wallet_announced'] = True
            self._save_announcement_history()
            
            # Start token monitoring
            await self._start_token_monitoring()
            return True
            
        except Exception as e:
            logger.error(f"Error in initialize: {e}")
            return False
        
    def _store_announcement_memory(self, announcement: str) -> bool:
        """Helper method to store announcements as memories synchronously"""
        try:
            # Ensure announcement is properly formatted
            if not announcement or not announcement.strip():
                logger.error("Empty or invalid announcement")
                return False
            
            formatted_announcement = announcement.strip()
            
            # Use synchronous storage with database persistence
            success = self.memory_processor.store_announcement_sync(formatted_announcement)
            
            if success:
                logger.info(f"Successfully stored announcement in memories: {formatted_announcement[:100]}...")
                return True
            else:
                logger.error("Failed to store announcement in database")
                return False
            
        except Exception as e:
            logger.error(f"Error storing announcement memory: {e}")
            logger.exception("Full traceback:")
            return False

    def _post_wallet_announcement(self):
        """Post wallet announcement in character style"""
        announcement = (
            "yo check dis wallet we just set up, no cap\n\n"
            f"dis our new operation base: {self._agent_wallet}\n\n"
            "we bout 2 run dis Agent Take Ovah (ATO) like a straight boss move\n"            
            "waitin on dem tokens 2 drop... we dont play"
        )
        logger.info(f"Posted wallet announcement: {announcement}")
        
        # Use create_task for broadcasting but store memory synchronously
        asyncio.create_task(self.broadcaster.broadcast(announcement))
        self._store_announcement_memory(announcement)  # Direct call, no create_task
        return announcement
        
    async def _start_token_monitoring(self):
        """Monitor token balance until tokens are received"""
        try:
            check_count = 0
            logger.info("Starting token balance monitoring...")
            
            while True:
                balance = await self._check_token_balance()
                logger.info(f"Current token balance: {balance}")
                
                if balance > 0:
                    logger.info(f"Tokens received! Balance: {balance}")
                    # Create announcement task
                    announcement_task = asyncio.create_task(self._handle_token_receipt(balance))
                    
                    try:
                        # Wait for the announcement and post-receipt actions to complete
                        await announcement_task
                    except Exception as e:
                        logger.error(f"Error in token receipt handling: {e}")
                    break
                
                # Break after a few checks in test environment
                check_count += 1
                if 'pytest' in sys.modules or 'unittest' in sys.modules:
                    if check_count >= 2:
                        break
                
                logger.info("No tokens yet, waiting before next check...")
                await asyncio.sleep(1 if 'pytest' in sys.modules or 'unittest' in sys.modules else 120)
                
        except Exception as e:
            logger.error(f"Error in token monitoring: {e}")

    async def _handle_token_receipt(self, balance: Decimal):
        """Handle token receipt announcement and post-receipt actions"""
        try:
            # Post announcement first
            announcement = self._post_tokens_received(balance)
            
            # Ensure the broadcast completes
            if hasattr(self, '_broadcast_tasks') and self._broadcast_tasks:
                await asyncio.gather(*self._broadcast_tasks)
                self._broadcast_tasks.clear()
            
            # Then activate post-receipt actions
            await self._activate_post_token_receipt()
            
        except Exception as e:
            logger.error(f"Error handling token receipt: {e}")
            raise

    async def _check_token_balance(self) -> Decimal:
        """Check token balance using new /check-balance endpoint"""
        for attempt in range(self._max_retries):
            try:
                success, balance_data = await self.wallet_manager.check_balance(
                    self._agent_wallet,
                    self._token_mint
                )
                
                if success and balance_data:
                    # Check if token balance exists and has a balance field
                    if 'token' in balance_data and 'balance' in balance_data['token']:
                        balance = balance_data['token']['balance']
                        logger.info(f"Token balance check successful: {balance}")
                        return balance
                    else:
                        logger.info("No token balance found")
                        
                logger.warning(f"Balance check attempt {attempt + 1} failed")
                if attempt < self._max_retries - 1:
                    await asyncio.sleep(self._retry_delay * (attempt + 1))
                    
            except Exception as e:
                logger.error(f"Error checking token balance: {e}")
                if attempt < self._max_retries - 1:
                    await asyncio.sleep(self._retry_delay * (attempt + 1))
                    
        return Decimal('0')

    async def _check_sol_balance(self) -> Decimal:
        """Check SOL balance using new /check-balance endpoint"""
        try:
            success, balance_data = await self.wallet_manager.check_balance(self._agent_wallet)
            if success and balance_data and 'sol' in balance_data:
                return balance_data['sol']['balance']
            return Decimal('0')
        except Exception as e:
            logger.error(f"Error checking SOL balance: {e}")
            return Decimal('0')

    async def _transfer_sol(self, to_address: str, amount: Decimal) -> bool:
        """Transfer SOL using new /trigger endpoint"""
        try:
            if amount <= Decimal('0'):
                raise ValueError("Transfer amount must be greater than 0")
                
            success, signature = await self.wallet_manager.transfer_sol(
                self._agent_wallet,
                to_address,
                amount
            )
            
            if success and signature:
                logger.info(f"Successfully transferred {amount} SOL to {to_address}")
                logger.info(f"Transaction: {signature}")
                return True
                
            logger.error("Transfer failed")
            return False
            
        except Exception as e:
            logger.error(f"Error transferring SOL: {e}")
            return False

    async def _transfer_tokens(self, to_address: str, amount: Decimal) -> bool:
        """Transfer tokens using updated format"""
        try:
            if amount <= Decimal('0'):
                raise ValueError("Transfer amount must be greater than 0")
                
            success, signature = await self.wallet_manager.transfer_sol(
                self._agent_wallet,
                to_address,
                amount,
                self._token_mint
            )
            
            if success and signature:
                logger.info(f"Successfully transferred {amount} tokens to {to_address}")
                return True
                
            return False
            
        except Exception as e:
            logger.error(f"Error transferring tokens: {e}")
            return False

    async def _burn_tokens(self, amount: Decimal) -> bool:
        """Burn tokens using new /burn-tokens endpoint"""
        try:
            if amount <= Decimal('0'):
                raise ValueError("Burn amount must be greater than 0")
                
            creds = self.wallet_manager.get_wallet_credentials()
            success, signature = await self.wallet_manager.burn_tokens(
                creds['private_key'],
                self._agent_wallet,
                self._token_mint,
                amount,
                9  # Token decimals
            )
            
            if success and signature:
                logger.info(f"Successfully burned {amount} tokens")
                logger.info(f"Transaction: {signature}")
                return True
                
            return False
            
        except Exception as e:
            logger.error(f"Error burning tokens: {e}")
            return False

    async def _execute_buyback(self, sol_amount: Decimal) -> bool:
        """Execute buyback using new /buy-tokens endpoint"""
        try:
            if sol_amount <= Decimal('0'):
                raise ValueError("Buyback amount must be greater than 0")
                
            creds = self.wallet_manager.get_wallet_credentials()
            success, data = await self.wallet_manager.buy_tokens(
                creds['private_key'],
                self._token_mint,
                sol_amount
            )
            
            if success and data:
                logger.info(f"Successfully executed buyback for {sol_amount} SOL")
                logger.info(f"Transaction: {data['transactionId']}")
                return True
                
            return False
            
        except Exception as e:
            logger.error(f"Error executing buyback: {e}")
            return False

    async def check_holder_percentage(self, holder_address: str) -> Tuple[bool, Optional[Decimal]]:
        """Check holder's percentage of total supply"""
        try:
            success, data = await self.wallet_manager.get_holder_percentage(
                self._token_mint,
                holder_address
            )
            
            if success and data:
                return True, Decimal(str(data['percentage']))
            return False, None
            
        except Exception as e:
            logger.error(f"Error checking holder percentage: {e}")
            return False, None

    async def check_mint_supply(self) -> Tuple[bool, Optional[Dict]]:
        """Check current mint supply information"""
        try:
            success, data = await self.wallet_manager.check_mint_balance(self._token_mint)
            if success and data:
                return True, data
            return False, None
            
        except Exception as e:
            logger.error(f"Error checking mint supply: {e}")
            return False, None

    async def verify_transfers(self, from_address: str, min_amount: Decimal) -> bool:
        """Verify transfer requirements are met"""
        try:
            success, transfers = await self.wallet_manager.check_transfers(
                from_address,
                self._agent_wallet
            )
            
            if not success or not transfers:
                return False
                
            total_transferred = Decimal('0')
            for tx in transfers:
                if tx.get('status') == 'success':
                    total_transferred += Decimal(str(tx['amount'])) / Decimal('1000000000')
                    
            return total_transferred >= min_amount
            
        except Exception as e:
            logger.error(f"Error verifying transfers: {e}")
            return False

    async def _check_marketcap(self) -> Decimal:
        """Check current marketcap of token"""
        try:
            success, marketcap = await self.wallet_manager.get_token_marketcap(self._token_mint)
            if success and marketcap is not None:
                logger.info(f"Retrieved marketcap: {marketcap}")
                # Update creativity manager's cache
                self.creativity_manager.update_cached_market_data(marketcap)
                return marketcap
            logger.warning("Failed to get marketcap data")
            return Decimal('0')
        except Exception as e:
            logger.error(f"Error checking marketcap: {e}")
            return Decimal('0')
            
    def _format_announcement_for_twitter(self, announcement: str) -> str:
        """Format announcement to fit Twitter's character limit"""
        # Twitter's character limit is 280
        if len(announcement) <= 280:
            return announcement
            
        # If longer, try to find a good breaking point
        shortened = announcement[:277] + "..."
        return shortened

    def _post_tokens_received(self, balance: Decimal):
        """Post announcement when tokens are received"""
        try:
            # Check if announcement was already made
            if self._announcement_history['tokens_received']:
                logger.info("Tokens received announcement was already made, skipping...")
                return None

            announcement = (
                f"yo we just scored {balance} tokens, no cap\n\n"
                "dev team came thru wit da goods\n"
                "we bout 2 run dis Agent Take Ovah (ATO) like real bosses\n\n"
                "whole operation's locked & loaded... watch us move"
            )
            
            # Store announcement synchronously
            storage_success = self._store_announcement_memory(announcement)
            if not storage_success:
                logger.error("Failed to store tokens received announcement")
            
            # Update history and save
            self._announcement_history['tokens_received'] = True
            self._save_announcement_history()
            
            # Create broadcast task
            asyncio.create_task(self.broadcaster.broadcast(announcement))
            
            return announcement
            
        except Exception as e:
            logger.error(f"Error in _post_tokens_received: {e}")
            return "Error posting tokens received announcement"

    async def _activate_post_token_receipt(self):
        """Handle actions after tokens are received"""
        try:
            # Get initial marketcap and post milestones
            initial_mc = await self._check_marketcap()
            
            # Single broadcast for milestone announcement
            await self.broadcaster.broadcast(self._post_milestone_announcement(initial_mc))
            
            # Start marketcap monitoring
            await self._monitor_marketcap()
            
        except Exception as e:
            logger.error(f"Error in post-token receipt activation: {e}")
            raise

    async def _execute_standard_milestone(self, burn_percentage: Decimal, buyback_amount: Decimal):
        """Execute standard milestone"""
        try:
            # Add delay between operations
            await asyncio.sleep(5)
            
            # Execute burn
            burn_success = await self._burn_tokens(burn_percentage)
            
            # Add delay between burn and buyback
            await asyncio.sleep(10)
            
            # Execute buyback
            buyback_success = await self._execute_buyback(buyback_amount)
            
            announcement = (
                f"we hit da milestone, no games\n"
                f"- Token Burn: {'we did it' if burn_success else 'missed'} - {burn_percentage}% supply gone\n"
                f"- Buyback: {'locked down' if buyback_success else 'failed'} - {buyback_amount} SOL moved\n\n"
                "operation continues... we dont stop"
            )
            logger.info(announcement)
            return announcement
            
        except Exception as e:
            logger.error(f"Error in milestone execution: {e}")
            return "oopsie! something went wong with the miwestone! >.<"
            
    async def _execute_special_milestone(self, burn_percentage: Decimal, buyback_amount: Decimal):
        """Execute special milestone with dev reward"""
        try:
            # Calculate amounts
            half_burn = burn_percentage / 2
            
            # Execute burn
            burn_success = await self._burn_tokens(half_burn)
            
            # Transfer to dev
            dev_success = await self._transfer_tokens(
                Config.DEV_WALLET_ADDRESS,  # Assuming this exists in Config
                (self._total_supply * half_burn) / Decimal('100')
            )
            
            # Execute buyback
            buyback_success = await self._execute_buyback(buyback_amount)
            
            announcement = (
                f"special move activated, real talk\n"
                f"- Token Burn: {'executed' if burn_success else 'blocked'} - {half_burn}% supply dropped\n"
                f"- Dev Cut: {'transferred' if dev_success else 'intercepted'} - {half_burn}% 2 da team\n"
                f"- Buyback: {'secured' if buyback_success else 'interrupted'} - {buyback_amount} SOL in play\n\n"
                "strategic maneuver complete... we stay winning"
            )
            logger.info(announcement)
            return announcement
            
        except Exception as e:
            logger.error(f"Error in special milestone execution: {e}")
            return "oopsie! something went wong with the speciaw miwestone! >.<"

    def _post_milestone_announcement(self, current_mc: Decimal):
        """Post milestone targets announcement"""
        # Check if announcement was already made
        if self._announcement_history['initial_milestones']:
            logger.info("Initial milestones announcement was already made, skipping...")
            return None
        
        def format_milestone(mc: Decimal, burn: Decimal, buyback: Decimal) -> str:
            mc_k = mc / 1000
            return f"- {mc_k}k mc: burn {burn}% + {buyback} SOL buyback!"

        milestones_text = "\n".join([
            format_milestone(mc, burn, buyback) 
            for mc, burn, buyback in self._milestones[:5]
        ])

        announcement = (
            f"current marketcap: {current_mc/1000}k! the plan:\n\n"
            f"{milestones_text}\n\n"            
        )
        
        # Update history and save
        self._announcement_history['initial_milestones'] = True
        self._save_announcement_history()
        
        return self._format_announcement_for_twitter(announcement)

    async def _monitor_marketcap(self):
        """Monitor marketcap and handle milestones"""
        try:
            while True:
                current_mc = await self._check_marketcap()
                
                # Check if we've hit the next milestone
                if self._current_milestone_index < len(self._milestones):
                    next_milestone = self._milestones[self._current_milestone_index]
                    if current_mc >= next_milestone[0]:
                        await self._handle_milestone_reached(current_mc)
                
                # Post current marketcap update
                self._post_marketcap_update(current_mc)
                
                await asyncio.sleep(1200)  # Check every 20 minutes
        except Exception as e:
            logger.error(f"Error in marketcap monitoring: {e}")

    async def _handle_milestone_reached(self, current_mc: Decimal):
        """Handle reached milestone"""
        milestone = self._milestones[self._current_milestone_index]
        mc, burn_percentage, buyback_amount = milestone
        
        # Check if milestone was already executed
        if mc in self._announcement_history['milestone_executions']:
            logger.info(f"Milestone {mc} was already executed, skipping...")
            self._current_milestone_index += 1
            return
        
        # Execute milestone
        if mc == Decimal('1000000') or mc == Decimal('10000000'):
            await self._execute_special_milestone(burn_percentage, buyback_amount)
        else:
            await self._execute_standard_milestone(burn_percentage, buyback_amount)
        
        # Update history and save
        self._announcement_history['milestone_executions'].append(mc)
        self._save_announcement_history()
        
        self._current_milestone_index += 1

    def _post_marketcap_update(self, current_mc: Decimal):
        """Post regular marketcap update"""
        # Check if we recently posted about this marketcap
        mc_key = str(int(current_mc))  # Convert to string for JSON compatibility
        last_update = self._announcement_history['marketcap_updates'].get(mc_key)
        
        # Only post update if we haven't posted about this MC in the last 6 hours
        current_time = time.time()
        if last_update and (current_time - last_update < 21600):  # 6 hours in seconds
            return None

        if self._current_milestone_index < len(self._milestones):
            next_milestone = self._milestones[self._current_milestone_index]
            remaining = next_milestone[0] - current_mc
            
            # Create base announcement
            base_announcement = (
                f"current market status: {current_mc/1000}k, no cap\n"
                f"next move target: {next_milestone[0]/1000}k\n"
                f"we still need: {remaining/1000}k 2 make dis happen\n"
                "operation locked & loaded... we dont play"
            )

            try:
<<<<<<< HEAD
                logger.info("Generating AI announcement...")
                # Generate narrative-aware announcement - context will be fetched from database
                announcement = self.ai_announcements.generate_marketcap_announcement(base_announcement)
                
                if not announcement or announcement.strip() == "":
                    logger.warning("LLM returned empty announcement, falling back to base")
=======
                # Get narrative context from narrative object
                if hasattr(self, 'narrative') and isinstance(self.narrative, dict):
                    context = self.narrative.get('dynamic_context', {})
                    current_event = context.get('current_event', '')
                    # CHANGED HERE: accept either "inner_dialogue" or "current_inner_dialogue"
                    inner_dialogue = context.get('inner_dialogue', '') or context.get('current_inner_dialogue', '')

                    if current_event and inner_dialogue:
                        logger.info("Generating AI announcement with narrative context...")
                        announcement = self.ai_announcements.generate_marketcap_announcement(
                            base_announcement,
                            current_event,
                            inner_dialogue
                        )
                        if announcement and announcement.strip():
                            logger.info("Successfully generated AI announcement")
                        else:
                            logger.warning("LLM returned empty announcement, falling back to base")
                            announcement = base_announcement
                    else:
                        logger.warning("Missing narrative context, using base announcement")
                        announcement = base_announcement
                else:
                    logger.warning("No narrative object available, using base announcement")
>>>>>>> cba91deb
                    announcement = base_announcement
                else:
                    logger.info("Successfully generated AI announcement")
                    
            except Exception as e:
                logger.error(f"Error in narrative processing: {str(e)}", exc_info=True)
                logger.warning("Using base announcement as fallback")
                announcement = base_announcement  # Fallback to base announcement
        else:
            announcement = (
                f"current marketcap: {current_mc/1000}k! >w<\n"
                "we've hit all our miwestones! amazing job! uwu"
            )
        
        # Update history and save
        self._announcement_history['marketcap_updates'][mc_key] = current_time
        self._save_announcement_history()
        
        # Format and broadcast
        twitter_announcement = self._format_announcement_for_twitter(announcement)
        asyncio.create_task(self.broadcaster.broadcast(twitter_announcement))
        
        return announcement

    def _load_announcement_history(self) -> dict:
        """Load announcement history from JSON file"""
        try:
            if self._announcements_file.exists():
                with open(self._announcements_file, 'r') as f:
                    return json.load(f)
            return {
                'wallet_announced': False,
                'tokens_received': False,
                'initial_milestones': False,
                'milestone_executions': [],
                'marketcap_updates': {}
            }
        except Exception as e:
            logger.error(f"Error loading announcement history: {e}")
            return {
                'wallet_announced': False,
                'tokens_received': False,
                'initial_milestones': False,
                'milestone_executions': [],
                'marketcap_updates': {}
            }

    def _save_announcement_history(self):
        """Save announcement history to JSON file"""
        try:
            with open(self._announcements_file, 'w') as f:
                json.dump(self._announcement_history, f, indent=2)
        except Exception as e:
            logger.error(f"Error saving announcement history: {e}")<|MERGE_RESOLUTION|>--- conflicted
+++ resolved
@@ -18,6 +18,12 @@
 logging.basicConfig(level=logging.INFO)
 logger = logging.getLogger('ATOManager')
 
+class DecimalEncoder(json.JSONEncoder):
+    def default(self, obj):
+        if isinstance(obj, Decimal):
+            return str(obj)
+        return super(DecimalEncoder, self).default(obj)
+
 class ATOManager:
     def __init__(self):
         """Initialize ATO Manager"""
@@ -41,13 +47,18 @@
         self._max_retries = 3
         self._retry_delay = 2
         
-        # Initial milestones up to 1M
+        # Initial milestones up to 100M
         self._base_milestones = [
-            (Decimal('75000'), Decimal('0.00000001'), Decimal('0.00001')),  # (mc, burn%, sol_buyback)
-            (Decimal('150000'), Decimal('0.5'), Decimal('0.4')),
-            (Decimal('300000'), Decimal('0.5'), Decimal('0.8')),
-            (Decimal('600000'), Decimal('0.5'), Decimal('1.0')),
-            (Decimal('1000000'), Decimal('0.5'), Decimal('1.5'))  # Special case - split burn
+            (Decimal('75000'), Decimal('0.00000001'), Decimal('0.001')),  # (mc, burn%, sol_buyback)
+            (Decimal('150000'), Decimal('0.0000001'), Decimal('0.001')),
+            (Decimal('300000'), Decimal('0.000001'), Decimal('0.001')),
+            (Decimal('600000'), Decimal('0.00001'), Decimal('0.001')),
+            (Decimal('1000000'), Decimal('0.0001'), Decimal('0.001')),  # 1M milestone
+            (Decimal('5000000'), Decimal('0.001'), Decimal('0.001')),          # 5M milestone
+            (Decimal('10000000'), Decimal('0.01'), Decimal('0.001')),         # 10M milestone
+            (Decimal('20000000'), Decimal('0.1'), Decimal('0.001')),         # 20M milestone
+            (Decimal('50000000'), Decimal('1'), Decimal('0.001')),         # 50M milestone
+            (Decimal('100000000'), Decimal('2'), Decimal('0.001'))         # 100M milestone
         ]
         
         # Generate extended milestones beyond 1M
@@ -145,7 +156,7 @@
             
             formatted_announcement = announcement.strip()
             
-            # Use synchronous storage with database persistence
+            # Use synchronous storage with proper memory format
             success = self.memory_processor.store_announcement_sync(formatted_announcement)
             
             if success:
@@ -170,10 +181,17 @@
         )
         logger.info(f"Posted wallet announcement: {announcement}")
         
-        # Use create_task for broadcasting but store memory synchronously
-        asyncio.create_task(self.broadcaster.broadcast(announcement))
-        self._store_announcement_memory(announcement)  # Direct call, no create_task
-        return announcement
+        try:
+            # Store memory synchronously first
+            if not self._store_announcement_memory(announcement):
+                logger.error("Failed to store announcement in database")
+            
+            # Then broadcast
+            asyncio.create_task(self.broadcaster.broadcast(announcement))
+            return announcement
+        except Exception as e:
+            logger.error(f"Error in wallet announcement: {e}")
+            return None
         
     async def _start_token_monitoring(self):
         """Monitor token balance until tokens are received"""
@@ -204,7 +222,7 @@
                         break
                 
                 logger.info("No tokens yet, waiting before next check...")
-                await asyncio.sleep(1 if 'pytest' in sys.modules or 'unittest' in sys.modules else 120)
+                await asyncio.sleep(1 if 'pytest' in sys.modules or 'unittest' in sys.modules else 60)
                 
         except Exception as e:
             logger.error(f"Error in token monitoring: {e}")
@@ -489,27 +507,40 @@
             raise
 
     async def _execute_standard_milestone(self, burn_percentage: Decimal, buyback_amount: Decimal):
-        """Execute standard milestone"""
+        """Execute standard milestone with improved burn verification"""
         try:
             # Add delay between operations
-            await asyncio.sleep(5)
-            
-            # Execute burn
-            burn_success = await self._burn_tokens(burn_percentage)
-            
-            # Add delay between burn and buyback
-            await asyncio.sleep(10)
-            
-            # Execute buyback
+            await asyncio.sleep(10)  # Increased initial delay
+            
+            # Execute burn with verification
+            burn_success = False
+            burn_attempts = 3
+            for attempt in range(burn_attempts):
+                burn_success = await self._burn_tokens(burn_percentage)
+                if burn_success:
+                    break
+                await asyncio.sleep(10 * (attempt + 1))  # Exponential backoff between attempts
+            
+            # Add longer delay between burn and buyback
+            await asyncio.sleep(15)  # Increased from 10 to 15 seconds
+            
+            # Execute buyback (keeping existing logic as it works)
             buyback_success = await self._execute_buyback(buyback_amount)
+            
+            # Calculate burn amount by multiplying by 1000 and format to 5 decimal places
+            burn_amount_display = f"{float(burn_percentage * 1000):.5f}"
             
             announcement = (
                 f"we hit da milestone, no games\n"
-                f"- Token Burn: {'we did it' if burn_success else 'missed'} - {burn_percentage}% supply gone\n"
-                f"- Buyback: {'locked down' if buyback_success else 'failed'} - {buyback_amount} SOL moved\n\n"
+                f"- Token Burn: {'we did it' if burn_success else 'missed'} {burn_amount_display} tokens gone\n"
+                f"- Buyback: {'locked down' if buyback_success else 'failed'} {buyback_amount} SOL used for buyback\n\n"
                 "operation continues... we dont stop"
             )
             logger.info(announcement)
+            
+            # Add broadcast task for the announcement
+            await self.broadcaster.broadcast(announcement)
+            
             return announcement
             
         except Exception as e:
@@ -542,6 +573,10 @@
                 "strategic maneuver complete... we stay winning"
             )
             logger.info(announcement)
+            
+            # Add broadcast task for the announcement
+            await self.broadcaster.broadcast(announcement)
+            
             return announcement
             
         except Exception as e:
@@ -556,8 +591,9 @@
             return None
         
         def format_milestone(mc: Decimal, burn: Decimal, buyback: Decimal) -> str:
-            mc_k = mc / 1000
-            return f"- {mc_k}k mc: burn {burn}% + {buyback} SOL buyback!"
+            # Use the same dot formatting for consistency
+            mc_formatted = self._format_number_with_dots(int(mc))
+            return f"- {mc_formatted}: burn {burn}% + {buyback} SOL buyback!"
 
         milestones_text = "\n".join([
             format_milestone(mc, burn, buyback) 
@@ -565,7 +601,7 @@
         ])
 
         announcement = (
-            f"current marketcap: {current_mc/1000}k! the plan:\n\n"
+            f"current market status: {self._format_number_with_dots(int(current_mc))}\n\n"
             f"{milestones_text}\n\n"            
         )
         
@@ -590,7 +626,7 @@
                 # Post current marketcap update
                 self._post_marketcap_update(current_mc)
                 
-                await asyncio.sleep(1200)  # Check every 20 minutes
+                await asyncio.sleep(120)  # Check every 20 minutes
         except Exception as e:
             logger.error(f"Error in marketcap monitoring: {e}")
 
@@ -600,55 +636,68 @@
         mc, burn_percentage, buyback_amount = milestone
         
         # Check if milestone was already executed
-        if mc in self._announcement_history['milestone_executions']:
+        mc_str = str(mc)  # Convert to string for consistent comparison
+        if mc_str in [str(x) for x in self._announcement_history['milestone_executions']]:
             logger.info(f"Milestone {mc} was already executed, skipping...")
             self._current_milestone_index += 1
             return
         
         # Execute milestone
+        announcement = None
         if mc == Decimal('1000000') or mc == Decimal('10000000'):
-            await self._execute_special_milestone(burn_percentage, buyback_amount)
+            announcement = await self._execute_special_milestone(burn_percentage, buyback_amount)
         else:
-            await self._execute_standard_milestone(burn_percentage, buyback_amount)
-        
-        # Update history and save
-        self._announcement_history['milestone_executions'].append(mc)
-        self._save_announcement_history()
+            announcement = await self._execute_standard_milestone(burn_percentage, buyback_amount)
+        
+        # Only update history if announcement was made successfully
+        if announcement and "oopsie" not in announcement.lower():
+            # Update history and save
+            self._announcement_history['milestone_executions'].append(str(mc))
+            self._save_announcement_history()
+            logger.info(f"Added milestone {mc} to execution history")
+        else:
+            logger.error(f"Milestone {mc} execution failed or returned error message")
         
         self._current_milestone_index += 1
 
     def _post_marketcap_update(self, current_mc: Decimal):
         """Post regular marketcap update"""
         # Check if we recently posted about this marketcap
-        mc_key = str(int(current_mc))  # Convert to string for JSON compatibility
+        mc_key = str(int(current_mc))
         last_update = self._announcement_history['marketcap_updates'].get(mc_key)
         
-        # Only post update if we haven't posted about this MC in the last 6 hours
-        current_time = time.time()
-        if last_update and (current_time - last_update < 21600):  # 6 hours in seconds
+        if last_update and (time.time() - last_update < 21600):  # 6 hours in seconds
             return None
 
-        if self._current_milestone_index < len(self._milestones):
-            next_milestone = self._milestones[self._current_milestone_index]
-            remaining = next_milestone[0] - current_mc
-            
-            # Create base announcement
+        # Store current marketcap in memories table
+        try:
+            # Format marketcap memory
+            marketcap_memory = f"Current marketcap: {current_mc}"
+            self.memory_processor.store_marketcap_sync(marketcap_memory)
+            logger.info(f"Successfully stored marketcap in memories: {marketcap_memory}")
+        except Exception as e:
+            logger.error(f"Failed to store marketcap in memories: {e}")
+
+        # Get next unachieved milestone
+        next_milestone = None
+        for milestone, burn, buyback in self._milestones:
+            if str(milestone) not in [str(x) for x in self._announcement_history['milestone_executions']]:
+                next_milestone = milestone
+                break
+        
+        # Only create announcement if there's an unachieved milestone
+        if next_milestone:
+            remaining = max(Decimal('0'), next_milestone - current_mc)
+            
+            # Create base announcement with formatted numbers
             base_announcement = (
-                f"current market status: {current_mc/1000}k, no cap\n"
-                f"next move target: {next_milestone[0]/1000}k\n"
-                f"we still need: {remaining/1000}k 2 make dis happen\n"
+                f"current market status: {self._format_number_with_dots(int(current_mc))}, no cap\n"
+                f"next move target: {self._format_number_with_dots(int(next_milestone))}\n"
+                f"we still need: {self._format_number_with_dots(int(remaining))} to make dis happen\n"
                 "operation locked & loaded... we dont play"
             )
 
             try:
-<<<<<<< HEAD
-                logger.info("Generating AI announcement...")
-                # Generate narrative-aware announcement - context will be fetched from database
-                announcement = self.ai_announcements.generate_marketcap_announcement(base_announcement)
-                
-                if not announcement or announcement.strip() == "":
-                    logger.warning("LLM returned empty announcement, falling back to base")
-=======
                 # Get narrative context from narrative object
                 if hasattr(self, 'narrative') and isinstance(self.narrative, dict):
                     context = self.narrative.get('dynamic_context', {})
@@ -673,27 +722,19 @@
                         announcement = base_announcement
                 else:
                     logger.warning("No narrative object available, using base announcement")
->>>>>>> cba91deb
                     announcement = base_announcement
-                else:
-                    logger.info("Successfully generated AI announcement")
-                    
             except Exception as e:
                 logger.error(f"Error in narrative processing: {str(e)}", exc_info=True)
-                logger.warning("Using base announcement as fallback")
-                announcement = base_announcement  # Fallback to base announcement
+                announcement = base_announcement
         else:
-            announcement = (
-                f"current marketcap: {current_mc/1000}k! >w<\n"
-                "we've hit all our miwestones! amazing job! uwu"
-            )
-        
-        # Update history and save
-        self._announcement_history['marketcap_updates'][mc_key] = current_time
+            # If all milestones are achieved, just post current marketcap
+            announcement = f"current marketcap: {self._format_number_with_dots(int(current_mc))}"
+        
+        self._announcement_history['marketcap_updates'][mc_key] = time.time()
         self._save_announcement_history()
         
-        # Format and broadcast
         twitter_announcement = self._format_announcement_for_twitter(announcement)
+        logger.info(f"Broadcasting final announcement: {twitter_announcement}")
         asyncio.create_task(self.broadcaster.broadcast(twitter_announcement))
         
         return announcement
@@ -703,7 +744,12 @@
         try:
             if self._announcements_file.exists():
                 with open(self._announcements_file, 'r') as f:
-                    return json.load(f)
+                    history = json.load(f)
+                    # Convert milestone executions to Decimal for consistency
+                    history['milestone_executions'] = [
+                        Decimal(str(x)) for x in history.get('milestone_executions', [])
+                    ]
+                    return history
             return {
                 'wallet_announced': False,
                 'tokens_received': False,
@@ -722,9 +768,26 @@
             }
 
     def _save_announcement_history(self):
-        """Save announcement history to JSON file"""
-        try:
+        """Save announcement history to JSON file with proper encoding"""
+        try:
+            # Convert all Decimal values to strings before saving
+            history_copy = {
+                'wallet_announced': self._announcement_history['wallet_announced'],
+                'tokens_received': self._announcement_history['tokens_received'],
+                'initial_milestones': self._announcement_history['initial_milestones'],
+                'milestone_executions': [str(x) for x in self._announcement_history['milestone_executions']],
+                'marketcap_updates': {
+                    k: v for k, v in self._announcement_history['marketcap_updates'].items()
+                }
+            }
+            
             with open(self._announcements_file, 'w') as f:
-                json.dump(self._announcement_history, f, indent=2)
-        except Exception as e:
-            logger.error(f"Error saving announcement history: {e}")+                json.dump(history_copy, f, indent=2)
+            
+            logger.info(f"Saved announcement history with {len(history_copy['milestone_executions'])} milestone executions")
+        except Exception as e:
+            logger.error(f"Error saving announcement history: {e}")
+
+    def _format_number_with_dots(self, number: int) -> str:
+        """Format large numbers with dots for better readability"""
+        return f"{number:,}".replace(",", ".")